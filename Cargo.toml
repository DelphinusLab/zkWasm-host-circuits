[package]
name = "zkwasm-host-circuits"
authors = ["DelphinusLab <xgao@zoyoe.com>"]
version = "0.1.0"
edition = "2021"

# See more keys and their definitions at https://doc.rust-lang.org/cargo/reference/manifest.html

[lib]
name = "zkwasm_host_circuits"
path = "src/lib.rs"

[[bin]]
name = "zkwasm-host-circuits-prover"
path = "src/main.rs"

[dependencies]
strum = "0.24.1"
strum_macros = "0.24.1"
ff = "0.12"
halo2_proofs = { git = "https://github.com/junyu0312/halo2", branch = "gpu", default-features = true }
halo2aggregator-s = { git = "https://github.com/DelphinusLab/halo2aggregator-s.git", tag = "bisect-lookup-0.3.2", features = ["unsafe"] }
halo2ecc-s = { git = "https://github.com/lanbones/halo2ecc-s.git", tag = "bisect-lookup-0.3.2"}
num-bigint = { version = "0.4", features = ["rand"] }
poseidon = { git = "https://github.com/lanbones/poseidon" }
rand = "0.8"
ark-std = { version = "0.3.0", features = ["print-trace"] }
serde = { version = "1.0", features = ["serde_derive"] }
serde_json = "1.0"
clap = { version = "3.2.22", features = ["derive", "cargo"] }
subtle = "2.4"
lazy_static = "1.4.0"
hex = "0.4"
mongodb = { version = "2.5.0", default-features = false}
ripemd = "0.1.3"
<<<<<<< HEAD
actix-cors = "0.6.4"
actix-web = "4.2.1"
serde_with = "3.1.0"
=======
lru = "0.11.0"
>>>>>>> c7b44c3e

[features]
default = ["mongo-tokio-sync"]
mongo-std-sync = ["mongodb/sync"]
mongo-tokio-sync = ["mongodb/tokio-sync"]<|MERGE_RESOLUTION|>--- conflicted
+++ resolved
@@ -33,13 +33,10 @@
 hex = "0.4"
 mongodb = { version = "2.5.0", default-features = false}
 ripemd = "0.1.3"
-<<<<<<< HEAD
+lru = "0.11.0"
 actix-cors = "0.6.4"
 actix-web = "4.2.1"
 serde_with = "3.1.0"
-=======
-lru = "0.11.0"
->>>>>>> c7b44c3e
 
 [features]
 default = ["mongo-tokio-sync"]
