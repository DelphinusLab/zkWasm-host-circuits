--- conflicted
+++ resolved
@@ -1,9 +1,3 @@
-<<<<<<< HEAD
-=======
-<<<<<<< Updated upstream
-use crate::host::keccak256::{ROUND_CONSTANTS, N_R, ROTATION_CONSTANTS, RATE_LANES};
-=======
->>>>>>> f9930fec
 use crate::circuits::bits_arith::BitsArithChip;
 use crate::circuits::bits_arith::BitsArithConfig;
 use crate::circuits::bits_arith::BIT_NOT_AND;
@@ -11,11 +5,7 @@
 use crate::circuits::bits_arith::BIT_XOR;
 use crate::circuits::{CommonGateConfig, Limb};
 use crate::host::keccak256::{N_R, RATE_LANES, ROTATION_CONSTANTS, ROUND_CONSTANTS};
-<<<<<<< HEAD
-=======
-
->>>>>>> Stashed changes
->>>>>>> f9930fec
+
 use crate::utils::field_to_u64;
 use halo2_proofs::arithmetic::FieldExt;
 use halo2_proofs::{circuit::*, plonk::*};
@@ -93,7 +83,7 @@
             .state
             .iter()
             .zip(self.keccak_state.default.iter()))
-        .enumerate()
+            .enumerate()
         {
             for i in 0..5 {
                 new_state[x][i] = self.config.common.select(
@@ -177,7 +167,6 @@
         Ok(())
     }
 
-<<<<<<< HEAD
     pub fn debug(&mut self) {
         println!("debug state");
         for i in 0..5 {
@@ -186,11 +175,14 @@
                 .map(|x| format!("{:02x}", field_to_u64(&x.value)))
                 .join("-");
             println!("state({}): {}", i, c);
-=======
-    pub fn xor(&self,
-        region: &mut Region<F>,
-<<<<<<< Updated upstream
-=======
+        }
+    }
+
+    // Combine for optimization opportunity, i.e. reduce decompose count
+    pub fn xor_not_and(
+        &self,
+        config: &CommonGateConfig,
+        region: &mut Region<F>,
         offset: &mut usize,
         a: &Limb<F>,
         b: &Limb<F>,
@@ -234,69 +226,6 @@
         config.decompose_bytes(region, offset, &not_b_and_c, 0, BIT_XOR as u64)?;
         config.decompose_bytes(region, offset, a, 0, 0)?;
         let (output, _) = config.decompose_bytes(region, offset, &res, 0, last_op)?;
-
-        {
-            let a = field_to_u64(&a.value);
-            let b = field_to_u64(&b.value);
-            let c = field_to_u64(&c.value);
-            let res = a ^ ((!b) & c);
-            assert_eq!(F::from(res), output.value);
-        }
-        Ok(output)
-    }
-
-    pub fn xor(
-        &self,
->>>>>>> Stashed changes
-        config: &CommonGateConfig,
-        //lookup_assist_chip: &mut LC,
-        offset: &mut usize,
-        lhs: &Limb<F>,
-        rhs: &Limb<F>,
-) -> Result<Limb<F>, Error> {
-
-<<<<<<< Updated upstream
-        let res = Limb::new(None, F::from(field_to_u64(&lhs.value) ^ field_to_u64(&rhs.value)));
-
-        let mut bit_limb_lhs = vec![];
-        let mut bit_limb_rhs = vec![];
-        let mut bit_limb_res = vec![];
-
-        config.decompose_limb(region,&mut(), offset, &lhs, &mut bit_limb_lhs, 64)?;
-        config.decompose_limb(region,&mut(), offset, &rhs, &mut bit_limb_rhs, 64)?;
-        config.decompose_limb(region,&mut(), offset, &res, &mut bit_limb_res, 64)?;
-        
-        let mut bit_array_limb_lhs = Vec::with_capacity(64);
-        let mut bit_array_limb_rhs = Vec::with_capacity(64);
-        let mut bit_array_limb_res = Vec::with_capacity(64);
-
-        for x in 0..64 {
-            bit_array_limb_lhs.push(field_to_u64(&bit_limb_lhs[x].value));
-            bit_array_limb_rhs.push(field_to_u64(&bit_limb_rhs[x].value));
-            bit_array_limb_res.push(field_to_u64(&bit_limb_res[x].value));
->>>>>>> f9930fec
-        }
-    }
-
-    // Combine for optimization opportunity, i.e. reduce decompose count
-    pub fn xor_not_and(
-        &self,
-        config: &CommonGateConfig,
-        region: &mut Region<F>,
-        offset: &mut usize,
-        a: &Limb<F>,
-        b: &Limb<F>,
-        c: &Limb<F>,
-    ) -> Result<Limb<F>, Error> {
-        let d = (!field_to_u64(&b.value)) & field_to_u64(&c.value);
-        let e = field_to_u64(&a.value) ^ d;
-        let not_b_and_c = Limb::new(None, F::from(d));
-        let res = Limb::new(None, F::from(e)); // reference
-        config.decompose_bytes(region, offset, b, 0, BIT_NOT_AND as u64)?;
-        config.decompose_bytes(region, offset, c, 0, 0)?;
-        config.decompose_bytes(region, offset, &not_b_and_c, 0, BIT_XOR as u64)?;
-        config.decompose_bytes(region, offset, a, 0, 0)?;
-        let (output, _) = config.decompose_bytes(region, offset, &res, 0, 0)?;
 
         {
             let a = field_to_u64(&a.value);
@@ -329,11 +258,7 @@
         );
         Ok(output)
     }
-<<<<<<< HEAD
-
-=======
-    
-=======
+
     pub fn xor_cont(
         &self,
         config: &CommonGateConfig,
@@ -382,8 +307,6 @@
         Ok(output)
     }
 
->>>>>>> Stashed changes
->>>>>>> f9930fec
     pub fn rotate_left(
         &self,
         config: &CommonGateConfig,
@@ -541,10 +464,6 @@
         region: &mut Region<F>,
         offset: &mut usize,
     ) -> Result<(), Error> {
-<<<<<<< HEAD
-=======
-<<<<<<< Updated upstream
-=======
 
         let mut c = self.default[0].clone();
 
@@ -575,10 +494,6 @@
 
         /*
         let mut c = self.default[0].clone();
->>>>>>> Stashed changes
-
->>>>>>> f9930fec
-        let mut c = self.default[0].clone();
 
         let prev = |x| (x + 4) % 5;
         let next = |x| (x + 1) % 5;
@@ -617,11 +532,6 @@
         for x in 0..5 {
             for y in 0..5 {
                 let rc = ROTATION_CONSTANTS[x][y];
-<<<<<<< HEAD
-=======
-<<<<<<< Updated upstream
-                let rotate_limb = self.rotate_left(region, config, offset, &self.state[x][y], rc.try_into().unwrap())?;
-=======
                 if rc == 0 {
                     out[x][y] = self.state[x][y].clone(); // save 6 rows per round
                 } else {
@@ -645,7 +555,6 @@
             for y in 0..5 {
                 let rc = ROTATION_CONSTANTS[x][y];
 
->>>>>>> f9930fec
                 let rotate_limb = self.rotate_left(
                     config,
                     region,
@@ -653,10 +562,6 @@
                     &self.state[x][y],
                     rc.try_into().unwrap(),
                 )?;
-<<<<<<< HEAD
-=======
->>>>>>> Stashed changes
->>>>>>> f9930fec
                 out[x][y] = rotate_limb;
 
             }
@@ -692,13 +597,6 @@
         region: &mut Region<F>,
         offset: &mut usize,
     ) -> Result<(), Error> {
-<<<<<<< HEAD
-        let next = |x| (x + 1) % 5;
-        let skip = |x| (x + 2) % 5;
-
-=======
-<<<<<<< Updated upstream
-=======
 
         let next = |x| (x + 1) % 5;
         let skip = |x| (x + 2) % 5;
@@ -765,8 +663,6 @@
         let next = |x| (x + 1) % 5;
         let skip = |x| (x + 2) % 5;
 
->>>>>>> Stashed changes
->>>>>>> f9930fec
         let mut out = self.state.clone();
 
         for x in 0..5 {
@@ -795,15 +691,6 @@
         offset: &mut usize,
         round: usize,
     ) -> Result<(), Error> {
-<<<<<<< HEAD
-        self.state[0][0] = self.xor(config, region, offset, &self.state[0][0], &self.rc[round])?;
-=======
-<<<<<<< Updated upstream
-        let mut out = self.state.clone();
-        out[0][0] = Limb::new(None,F::from(field_to_u64(&out[0][0].value) ^ rc));
-
-        self.state = out;
-=======
         let a = self.state[0][0].clone();
         let b = self.rc[round].clone();
         let r = field_to_u64(&a.value) ^ field_to_u64(&b.value);
@@ -850,8 +737,6 @@
 
         self.state[0][0] = output;
 
->>>>>>> Stashed changes
->>>>>>> f9930fec
         Ok(())
     }
 
@@ -862,11 +747,7 @@
         offset: &mut usize,
         round: usize,
     ) -> Result<(), Error> {
-<<<<<<< HEAD
-=======
-
-<<<<<<< Updated upstream
-=======
+
         if round == 0 {
             self.theta(config, region, offset)?;
             self.rho(config, region, offset)?;
@@ -890,23 +771,13 @@
 
 
         /*
->>>>>>> Stashed changes
->>>>>>> f9930fec
         self.theta(config, region, offset)?;
         self.rho(config, region, offset)?;
         self.pi(config, region, offset)?;
         self.xi(config, region, offset)?;
-<<<<<<< HEAD
-        self.iota(config, region, offset, round)?;
-=======
-<<<<<<< Updated upstream
-        self.iota(config, region, offset, rc)?;
-=======
         self.iota(config, region, offset, round)?;
         */
->>>>>>> Stashed changes
-
->>>>>>> f9930fec
+
         Ok(())
 
 
@@ -918,19 +789,8 @@
         region: &mut Region<F>,
         offset: &mut usize,
     ) -> Result<(), Error> {
-<<<<<<< HEAD
         for round in 0..N_R {
             Self::round(self, config, region, offset, round)?;
-=======
-<<<<<<< Updated upstream
-       
-        for rc in ROUND_CONSTANTS.iter().take(N_R) {
-            Self::round(self, config, region, offset, *rc)?;
-=======
-        for round in 0..N_R {
-           Self::round(self, config, region, offset, round)?;
->>>>>>> Stashed changes
->>>>>>> f9930fec
         }
         //self.debug();
         println!("offset permute {}", offset);
