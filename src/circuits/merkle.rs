use crate::circuits::poseidon::PoseidonChip;
use crate::circuits::CommonGateConfig;
use crate::utils::bytes_to_field;
use crate::utils::field_to_bytes;
use halo2_proofs::arithmetic::FieldExt;
use halo2_proofs::circuit::{Chip, Region};
use halo2_proofs::plonk::ConstraintSystem;
use halo2_proofs::plonk::Error;
use std::marker::PhantomData;

use crate::circuits::Limb;
use crate::host::merkle::MerkleProof;
use crate::host::ForeignInst::KVPairSet;

/* Given a merkel tree eg1 with height=3:
 * 0
 * 1 2
 * 3 4 5 6
 * 7 8 9 10 11 12 13 14
 * A proof of 7 = {source: 7.hash, root: 0.hash, assist: [8.hash,4.hash,2.hash], index: 7}
 */

pub struct MerkleProofState<F: FieldExt, const D: usize> {
    pub source: Limb<F>,
    pub root: Limb<F>, // last is root
    pub assist: [Limb<F>; D],
    pub address: Limb<F>,
    pub zero: Limb<F>,
    pub one: Limb<F>,
}

impl<F: FieldExt, const D: usize> MerkleProofState<F, D> {
    fn default() -> Self {
        MerkleProofState {
            source: Limb::new(None, F::zero()),
            root: Limb::new(None, F::zero()),
            address: Limb::new(None, F::zero()),
            assist: [0;D].map(|_| Limb::new(None, F::zero())),
            zero: Limb::new(None, F::zero()),
            one: Limb::new(None, F::one()),
        }
    }
}

pub struct MerkleChip<F: FieldExt, const D: usize> {
    pub config: CommonGateConfig,
    poseidon_chip: PoseidonChip<F>,
    state: MerkleProofState<F, D>,
    _marker: PhantomData<F>,
}

impl<F: FieldExt, const D: usize> Chip<F> for MerkleChip<F, D> {
    type Config = CommonGateConfig;
    type Loaded = ();

    fn config(&self) -> &Self::Config {
        &self.config
    }

    fn loaded(&self) -> &Self::Loaded {
        &()
    }
}

impl<F: FieldExt, const D: usize> MerkleChip<F, D> {
    pub fn new(config: CommonGateConfig) -> Self {
        MerkleChip {
            poseidon_chip: PoseidonChip::construct(config.clone()),
            config,
            state: MerkleProofState::default(),
            _marker: PhantomData,
        }
    }

    pub fn proof_height() -> usize {
        D
    }

<<<<<<< HEAD
    pub fn configure(cs: &mut ConstraintSystem<F>) -> MerkleConfig {
        let witness= [0; 7]
                .map(|_|cs.advice_column());
        witness.map(|x| cs.enable_equality(x));
        let selector =[cs.selector(), cs.selector()];
        let fixed = [cs.fixed_column()];

        let config = MerkleConfig { fixed, selector, witness };

        cs.create_gate("select left right", |meta| {
            let carry = config.get_expr(meta, MerkleConfig::carry());
            let left = config.get_expr(meta, MerkleConfig::left());
            let right = config.get_expr(meta, MerkleConfig::right());
            let odd = config.get_expr(meta, MerkleConfig::odd());
            let sel = config.get_expr(meta, MerkleConfig::sel());

            // if odd then carry is put at right else put at left
            vec![sel * (odd.clone() * (carry.clone() - right) + (constant_from!(1)-odd) * (carry - left))]
        });


        cs.create_gate("calculate offset", |meta| {
            let index = config.get_expr(meta, MerkleConfig::index());
            let pos = config.get_expr(meta, MerkleConfig::pos());
            let odd = config.get_expr(meta, MerkleConfig::odd());
            let sel = config.get_expr(meta, MerkleConfig::sel());
            let k = config.get_expr(meta, MerkleConfig::k());

            let k_n = config.get_expr(meta, MerkleConfig::k_n());
            let odd_n = config.get_expr(meta, MerkleConfig::odd_n());

            vec![
                sel.clone() * (constant_from!(2) * k.clone() + odd + pos.clone() - index),
                sel * pos * (constant_from!(2) * k_n + odd_n - k),
            ]
        });

        cs.create_gate("set get has equal path", |meta| {
            let left = config.get_expr(meta, MerkleConfig::left());
            let right = config.get_expr(meta, MerkleConfig::right());
            let odd = config.get_expr(meta, MerkleConfig::odd());
            let is_set = config.get_expr(meta, MerkleConfig::is_set());
            let sel = config.get_expr(meta, MerkleConfig::sel());

            let left_rel = config.get_expr_with_offset(meta, MerkleConfig::left(), Self::proof_height());
            let right_rel = config.get_expr_with_offset(meta, MerkleConfig::right(), Self::proof_height());
            let odd_rel = config.get_expr_with_offset(meta, MerkleConfig::odd(), Self::proof_height());

            let get_rel = left * (constant_from!(1) - odd.clone()) + right * odd;
            let set_rel = left_rel * (constant_from!(1) - odd_rel.clone()) + right_rel * odd_rel;

            vec![
                is_set * sel * (get_rel - set_rel)
            ]
        });

        config
    }


    fn assign_proof<const D: usize, M: MerkleTree<F>>(
        &self,
        region: &mut Region<F>,
        offset: &mut usize,
        _merkle: &M,
        proof: &MerkleProof<F>,
=======
    pub fn initialize(
        &mut self,
        config: &CommonGateConfig,
        region: &mut Region<F>,
        offset: &mut usize,
>>>>>>> 2b5b7284
    ) -> Result<(), Error> {
        self.poseidon_chip.initialize(config, region, offset)
    }

<<<<<<< HEAD
    pub fn assign_get<const D: usize, M: MerkleTree<F>>(
        &self,
        region: &mut Region<F>,
        offset: &mut usize,
        merkle: &M,
        proof: &MerkleProof<F>,
    ) -> Result<(), Error> {
        self.assign_proof(region, offset, merkle, proof)
    }

    pub fn assign_set<const D: usize, M: MerkleTree<F>>(
        &self,
        region: &mut Region<F>,
        offset: &mut usize,
        merkle: &M,
        proof_get: &MerkleProof<F>,
        proof_set: &MerkleProof<F>,
=======

    pub fn configure(cs: &mut ConstraintSystem<F>) -> CommonGateConfig {
        CommonGateConfig::configure(cs, &())
    }

    pub fn assign_proof(
        &mut self,
        region: &mut Region<F>,
        offset: &mut usize,
        proof: &MerkleProof<[u8; 32], D>,
        opcode: &Limb<F>,
        address: &Limb<F>,
        root: &Limb<F>,
        value: [&Limb<F>; 2],
>>>>>>> 2b5b7284
    ) -> Result<(), Error> {
        let is_set =
            self.config
                .eq_constant(region, &mut (), offset, opcode, &F::from(KVPairSet as u64))?;
        println!("value is {:?} {:?}", value[0].value, value[1].value);
        println!("is set {:?}", is_set);
        let fills = proof
            .assist
            .to_vec()
            .iter()
            .map(|x| Some(Limb::new(None, bytes_to_field(&x))))
            .collect::<Vec<_>>();
        let new_assist: Vec<Limb<F>> = fills
            .chunks(5)
            .collect::<Vec<_>>()
            .iter()
            .map(|&values| {
                let mut v = values.clone().to_vec();
                v.resize_with(5, || None);
                self.config
                    .assign_witness(region, &mut (), offset, v.try_into().unwrap(), 0)
                    .unwrap()
            })
            .collect::<Vec<Vec<Limb<F>>>>()
            .into_iter()
            .flatten()
            .collect::<Vec<_>>();
        let compare_assist = self
            .state
            .assist
            .clone()
            .zip(new_assist.clone().try_into().unwrap())
            .map(|(old, new)| {
                self.config
                    .select(region, &mut (), offset, &is_set, &new, &old, 0)
                    .unwrap()
            });
        for (a, b) in compare_assist.to_vec().into_iter().zip(new_assist) {
            region.constrain_equal(a.get_the_cell().cell(), b.get_the_cell().cell())?;
        }
        self.state.assist = compare_assist.clone();

        let mut positions = vec![];
        self.config
            .decompose_limb(region, &mut (), offset, address, &mut positions, D)?;
        // position = 0 means assist is at right else assist is at left
        let initial_hash = self.poseidon_chip.get_permute_result(
            region,
            offset,
            &[
                value[0].clone(),
                value[1].clone(),
                self.state.one.clone(),
                self.state.zero.clone(),
                self.state.zero.clone(),
                self.state.zero.clone(),
                self.state.zero.clone(),
                self.state.zero.clone(),
            ],
            &self.state.one.clone(),
        )?;
        assert_eq!(field_to_bytes(&initial_hash.value), proof.source);

        let final_hash =
            positions
                .iter()
                .zip(compare_assist)
                .fold(initial_hash, |acc, (position, assist)| {
                    let left = self
                        .config
                        .select(region, &mut (), offset, &position, &acc, &assist, 0)
                        .unwrap();
                    let right = self
                        .config
                        .select(region, &mut (), offset, &position, &assist, &acc, 0)
                        .unwrap();
                    self.poseidon_chip
                        .get_permute_result(
                            region,
                            offset,
                            &[
                                left,
                                right,
                                self.state.one.clone(),
                                self.state.zero.clone(),
                                self.state.zero.clone(),
                                self.state.zero.clone(),
                                self.state.zero.clone(),
                                self.state.zero.clone(),
                            ],
                            &self.state.one.clone(),
                        )
                        .unwrap()
                });
        //assert_eq!(root.value, final_hash.value);
        region.constrain_equal(
            root.cell.as_ref().unwrap().cell(),
            final_hash.cell.as_ref().unwrap().cell(),
        )?;
        Ok(())
    }
}<|MERGE_RESOLUTION|>--- conflicted
+++ resolved
@@ -76,103 +76,15 @@
         D
     }
 
-<<<<<<< HEAD
-    pub fn configure(cs: &mut ConstraintSystem<F>) -> MerkleConfig {
-        let witness= [0; 7]
-                .map(|_|cs.advice_column());
-        witness.map(|x| cs.enable_equality(x));
-        let selector =[cs.selector(), cs.selector()];
-        let fixed = [cs.fixed_column()];
-
-        let config = MerkleConfig { fixed, selector, witness };
-
-        cs.create_gate("select left right", |meta| {
-            let carry = config.get_expr(meta, MerkleConfig::carry());
-            let left = config.get_expr(meta, MerkleConfig::left());
-            let right = config.get_expr(meta, MerkleConfig::right());
-            let odd = config.get_expr(meta, MerkleConfig::odd());
-            let sel = config.get_expr(meta, MerkleConfig::sel());
-
-            // if odd then carry is put at right else put at left
-            vec![sel * (odd.clone() * (carry.clone() - right) + (constant_from!(1)-odd) * (carry - left))]
-        });
-
-
-        cs.create_gate("calculate offset", |meta| {
-            let index = config.get_expr(meta, MerkleConfig::index());
-            let pos = config.get_expr(meta, MerkleConfig::pos());
-            let odd = config.get_expr(meta, MerkleConfig::odd());
-            let sel = config.get_expr(meta, MerkleConfig::sel());
-            let k = config.get_expr(meta, MerkleConfig::k());
-
-            let k_n = config.get_expr(meta, MerkleConfig::k_n());
-            let odd_n = config.get_expr(meta, MerkleConfig::odd_n());
-
-            vec![
-                sel.clone() * (constant_from!(2) * k.clone() + odd + pos.clone() - index),
-                sel * pos * (constant_from!(2) * k_n + odd_n - k),
-            ]
-        });
-
-        cs.create_gate("set get has equal path", |meta| {
-            let left = config.get_expr(meta, MerkleConfig::left());
-            let right = config.get_expr(meta, MerkleConfig::right());
-            let odd = config.get_expr(meta, MerkleConfig::odd());
-            let is_set = config.get_expr(meta, MerkleConfig::is_set());
-            let sel = config.get_expr(meta, MerkleConfig::sel());
-
-            let left_rel = config.get_expr_with_offset(meta, MerkleConfig::left(), Self::proof_height());
-            let right_rel = config.get_expr_with_offset(meta, MerkleConfig::right(), Self::proof_height());
-            let odd_rel = config.get_expr_with_offset(meta, MerkleConfig::odd(), Self::proof_height());
-
-            let get_rel = left * (constant_from!(1) - odd.clone()) + right * odd;
-            let set_rel = left_rel * (constant_from!(1) - odd_rel.clone()) + right_rel * odd_rel;
-
-            vec![
-                is_set * sel * (get_rel - set_rel)
-            ]
-        });
-
-        config
-    }
-
-
-    fn assign_proof<const D: usize, M: MerkleTree<F>>(
-        &self,
-        region: &mut Region<F>,
-        offset: &mut usize,
-        _merkle: &M,
-        proof: &MerkleProof<F>,
-=======
     pub fn initialize(
         &mut self,
         config: &CommonGateConfig,
         region: &mut Region<F>,
         offset: &mut usize,
->>>>>>> 2b5b7284
     ) -> Result<(), Error> {
         self.poseidon_chip.initialize(config, region, offset)
     }
 
-<<<<<<< HEAD
-    pub fn assign_get<const D: usize, M: MerkleTree<F>>(
-        &self,
-        region: &mut Region<F>,
-        offset: &mut usize,
-        merkle: &M,
-        proof: &MerkleProof<F>,
-    ) -> Result<(), Error> {
-        self.assign_proof(region, offset, merkle, proof)
-    }
-
-    pub fn assign_set<const D: usize, M: MerkleTree<F>>(
-        &self,
-        region: &mut Region<F>,
-        offset: &mut usize,
-        merkle: &M,
-        proof_get: &MerkleProof<F>,
-        proof_set: &MerkleProof<F>,
-=======
 
     pub fn configure(cs: &mut ConstraintSystem<F>) -> CommonGateConfig {
         CommonGateConfig::configure(cs, &())
@@ -187,7 +99,6 @@
         address: &Limb<F>,
         root: &Limb<F>,
         value: [&Limb<F>; 2],
->>>>>>> 2b5b7284
     ) -> Result<(), Error> {
         let is_set =
             self.config
