--- conflicted
+++ resolved
@@ -10,13 +10,9 @@
 pub mod poseidon;
 pub mod range;
 pub mod rmd160;
-<<<<<<< HEAD
 pub mod anemoi;
 pub mod map_to_curve;
 pub mod sgn0;
-=======
-//pub(crate) mod keccak_arith_table;
->>>>>>> e3a2eff4
 
 use crate::utils::{field_to_bn, field_to_u64, GateCell, Limb};
 
