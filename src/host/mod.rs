--- conflicted
+++ resolved
@@ -9,10 +9,6 @@
 pub mod poseidon;
 pub mod rmd160;
 pub mod keccak256;
-<<<<<<< HEAD
-=======
-pub mod keccak_reference;
->>>>>>> e2d113ea
 mod keccak;
 
 use halo2_proofs::arithmetic::FieldExt;
@@ -45,15 +41,6 @@
     Bn254SumScalar,
     Bn254SumG1,
     Bn254SumResult,
-<<<<<<< HEAD
-    MerkleSetRoot,   // 11
-    MerkleGetRoot,   // 12
-    MerkleAddress,   // 13
-    MerkleSet,       // 14
-    MerkleGet,       // 15
-    MerklePutData,   // 16
-    MerkleFetchData, // 17
-=======
     MerkleSetRoot,
     MerkleGetRoot,
     MerkleAddress,
@@ -61,7 +48,6 @@
     MerkleGet,
     MerklePutData,
     MerkleFetchData,
->>>>>>> e2d113ea
     SHA256New,
     SHA256Push,
     SHA256Finalize,
