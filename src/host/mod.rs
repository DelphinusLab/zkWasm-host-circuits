pub mod bls;
pub mod bn256;
pub mod cache;
pub mod datahash;
pub mod db;
pub mod jubjub;
pub mod merkle;
pub mod mongomerkle;
pub mod poseidon;
pub mod rmd160;
pub mod keccak256;

use halo2_proofs::arithmetic::FieldExt;
use serde::{Deserialize, Serialize};

#[derive(Serialize, Deserialize, Debug, Default)]
pub struct ExternalHostCallEntryTable(pub Vec<ExternalHostCallEntry>);

#[derive(Serialize, Deserialize, Debug)]
pub struct ExternalHostCallEntry {
    pub op: usize,
    pub value: u64,
    pub is_ret: bool,
}

#[derive(clap::ArgEnum, Clone, Copy, Debug)]
pub enum ForeignInst {
    Log = 0,
    BlsPairG1,
    BlsPairG2,
    BlsPairG3,
    BlsSumNew,
    BlsSumScalar,
    BlsSumG1,
    BlsSumResult,
    Bn254PairG1,
    Bn254PairG2,
    Bn254PairG3,
    Bn254SumNew,
    Bn254SumScalar,
    Bn254SumG1,
    Bn254SumResult,
    MerkleSetRoot,
    MerkleGetRoot,
    MerkleAddress,
    MerkleSet,
    MerkleGet,
    MerklePutData,
    MerkleFetchData,
    SHA256New,
    SHA256Push,
    SHA256Finalize,
    PoseidonNew,
    PoseidonPush,
    PoseidonFinalize,
    JubjubSumNew,
    JubjubSumPush,
    JubjubSumResult,
<<<<<<< HEAD
    Keccak256New,
    Keccak256Push,
    Keccak256Finalize,
=======
    LogChar,
    WitnessInsert,
    WitnessPop,
>>>>>>> 4fae3e15
}

pub enum ReduceRule<F: FieldExt> {
    Bytes(Vec<u8>, usize),
    Field(F, usize), // F * shiftbits
    U64(u64),
}

impl<F: FieldExt> ReduceRule<F> {
    fn nb_inputs(&self) -> usize {
        match self {
            ReduceRule::Bytes(_, a) => *a, // a * u64
            ReduceRule::Field(_, _) => 4,  // 4 * u64
            ReduceRule::U64(_) => 1,       // 1 * u64
        }
    }
    fn reduce(&mut self, v: u64, offset: usize) {
        match self {
            ReduceRule::Bytes(ref mut x, _) => {
                let mut bytes: Vec<u8> = v.to_le_bytes().to_vec();
                x.append(&mut bytes);
            } // a * u64
            ReduceRule::Field(ref mut x, shift) => {
                let mut acc = F::from_u128(v as u128);
                for _ in 0..offset {
                    acc = acc * F::from_u128(1u128 << *shift)
                }
                *x = *x + acc
            } // 4 * u64
            ReduceRule::U64(ref mut x) => {
                *x = v;
            } // 1 * u64
        }
    }

    fn reset(&mut self) {
        match self {
            ReduceRule::Bytes(ref mut x, _) => x.clear(), // a * u64
            ReduceRule::Field(ref mut x, _shift) => *x = F::zero(), // 4 * u64
            ReduceRule::U64(ref mut x) => {
                *x = 0;
            } // 1 * u64
        }
    }

    pub fn field_value(&self) -> Option<F> {
        match self {
            ReduceRule::Bytes(_, _) => None,
            ReduceRule::Field(f, _) => Some(*f), // 4 * u64
            ReduceRule::U64(_) => None,          // 4 * u64
        }
    }
    pub fn bytes_value(&self) -> Option<Vec<u8>> {
        match self {
            ReduceRule::Bytes(b, _) => Some(b.clone()),
            ReduceRule::Field(_, _) => None, // 4 * u64
            ReduceRule::U64(_) => None,      // 4 * u64
        }
    }
    pub fn u64_value(&self) -> Option<u64> {
        match self {
            ReduceRule::Bytes(_, _) => None,
            ReduceRule::Field(_, _) => None, // 4 * u64
            ReduceRule::U64(v) => Some(*v),  // 4 * u64
        }
    }
}

pub struct Reduce<F: FieldExt> {
    pub cursor: usize,
    pub rules: Vec<ReduceRule<F>>,
}

impl<F: FieldExt> Reduce<F> {
    pub fn new(rules: Vec<ReduceRule<F>>) -> Self {
        Reduce { cursor: 0, rules }
    }
    pub fn total_len(&self) -> usize {
        self.rules.iter().fold(0, |acc, x| acc + x.nb_inputs())
    }
}

impl<F: FieldExt> Reduce<F> {
    /// take in a u64 value and update all the reduce rule accordingly
    pub fn reduce(&mut self, v: u64) {
        let mut cursor = self.cursor;
        let total = self.total_len();
        if cursor == 0 {
            for rule in self.rules.iter_mut() {
                rule.reset()
            }
        }
        for index in 0..self.rules.len() {
            if cursor >= self.rules[index].nb_inputs() {
                cursor = cursor - self.rules[index].nb_inputs();
            } else {
                self.rules[index].reduce(v, cursor);
                break;
            }
        }
        self.cursor += 1;
        if self.cursor == total {
            self.cursor = 0;
        }
    }
}

#[cfg(test)]
mod tests {
    use super::Reduce;
    use super::ReduceRule;
    use halo2_proofs::arithmetic::FieldExt;
    use halo2_proofs::pairing::bn256::Fr;
    fn new_reduce(rules: Vec<ReduceRule<Fr>>) -> Reduce<Fr> {
        Reduce { cursor: 0, rules }
    }

    #[test]
    fn test_reduce_bytes() {
        let reducerule = ReduceRule::<Fr>::Bytes(vec![], 4);
        let mut reduce = Reduce {
            cursor: 0,
            rules: vec![reducerule],
        };
        reduce.reduce(1);
    }

    #[test]
    fn test_reduce_bytes_twice() {
        let reducerule = ReduceRule::<Fr>::Bytes(vec![], 1);
        let mut reduce = Reduce {
            cursor: 0,
            rules: vec![reducerule],
        };
        reduce.reduce(1);
        reduce.reduce(2);
        assert_eq!(
            reduce.rules[0].bytes_value().unwrap(),
            vec![2, 0, 0, 0, 0, 0, 0, 0]
        )
    }

    #[test]
    fn test_reduce_u64() {
        let mut get = new_reduce(vec![
            ReduceRule::U64(0),
            ReduceRule::U64(0),
            ReduceRule::U64(0),
            ReduceRule::U64(0),
        ]);
        get.reduce(12);
        assert_eq!(get.cursor, 1);
        assert_eq!(get.rules[0].u64_value().unwrap(), 12);
    }

    #[test]
    fn test_reduce_fr() {
        let mut get = new_reduce(vec![ReduceRule::Field(Fr::zero(), 64)]);
        get.reduce(1);
        get.reduce(1);
        get.reduce(0);
        get.reduce(0);
        assert_eq!(
            get.rules[0].field_value().unwrap(),
            Fr::from_u128((1u128 << 64) + 1)
        );
    }
}<|MERGE_RESOLUTION|>--- conflicted
+++ resolved
@@ -56,15 +56,12 @@
     JubjubSumNew,
     JubjubSumPush,
     JubjubSumResult,
-<<<<<<< HEAD
     Keccak256New,
     Keccak256Push,
     Keccak256Finalize,
-=======
     LogChar,
     WitnessInsert,
     WitnessPop,
->>>>>>> 4fae3e15
 }
 
 pub enum ReduceRule<F: FieldExt> {
